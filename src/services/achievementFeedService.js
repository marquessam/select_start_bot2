import { User } from '../models/User.js';
import { Challenge } from '../models/Challenge.js';
import retroAPI from './retroAPI.js';
import { EmbedBuilder } from 'discord.js';
import { config } from '../config/config.js';

const AWARD_EMOJIS = {
    MASTERY: '✨',
    BEATEN: '⭐',
    PARTICIPATION: '🏁'
};

class AchievementFeedService {
    constructor() {
        this.client = null;
        this.isChecking = false;
    }

    setClient(client) {
        this.client = client;
    }

    async start() {
        if (!this.client) {
            console.error('Discord client not set for achievement feed service');
            return;
        }

        if (this.isChecking) {
            console.log('Achievement check already in progress');
            return;
        }

        try {
            this.isChecking = true;
            await this.checkForNewAchievements();
            await this.checkForAllUserAchievements();
        } catch (error) {
            console.error('Error in achievement feed service:', error);
        } finally {
            this.isChecking = false;
        }
    }

    async checkForNewAchievements() {
        // Get current challenge
        const now = new Date();
        const currentMonthStart = new Date(now.getFullYear(), now.getMonth(), 1);
        const nextMonthStart = new Date(now.getFullYear(), now.getMonth() + 1, 1);

        const currentChallenge = await Challenge.findOne({
            date: {
                $gte: currentMonthStart,
                $lt: nextMonthStart
            }
        });

        if (!currentChallenge) {
            console.log('No active challenge found for achievement feed');
            return;
        }

        // Get all users
        const users = await User.find({});
        if (users.length === 0) return;

        // Get the announcement channel
        const announcementChannel = await this.getAnnouncementChannel();
        if (!announcementChannel) {
            console.error('Announcement channel not found');
            return;
        }

        // Check each user's progress
        for (const user of users) {
            await this.checkUserProgress(user, currentChallenge, announcementChannel);
        }
    }

    async checkForAllUserAchievements() {
        // Get all users
        const users = await User.find({});
        if (users.length === 0) return;

        // Get the announcement channel
        const announcementChannel = await this.getAnnouncementChannel();
        if (!announcementChannel) {
            console.error('Announcement channel not found');
            return;
        }

        // Get current challenge for reference
        const now = new Date();
        const currentMonthStart = new Date(now.getFullYear(), now.getMonth(), 1);
        const nextMonthStart = new Date(now.getFullYear(), now.getMonth() + 1, 1);

        const currentChallenge = await Challenge.findOne({
            date: {
                $gte: currentMonthStart,
                $lt: nextMonthStart
            }
        });

        // Time window for checking recent achievements (2 hours in milliseconds)
        const timeWindow = 2 * 60 * 60 * 1000;
        const checkTime = new Date(Date.now() - timeWindow);

        // Check each user's recent achievements
        for (const user of users) {
            await this.checkUserRecentAchievements(user, announcementChannel, currentChallenge, checkTime);
        }
    }

    async checkUserProgress(user, challenge, channel) {
        try {
            // Get the challenge date key for storing in the database
            const challengeDateKey = user.constructor.formatDateKey ? 
                user.constructor.formatDateKey(challenge.date) : 
                challenge.date.toISOString().split('T')[0];
            
            // Initialize announcedAchievements for this challenge if it doesn't exist
            if (!user.announcedAchievements) {
                user.announcedAchievements = new Map();
            }
            
            // Get or initialize the achievement record for this challenge
            let achievementRecord = user.announcedAchievements.get(challengeDateKey);
            if (!achievementRecord) {
                achievementRecord = {
                    monthly: { award: null, achieved: 0, announcedAchievements: [] },
                    shadow: { award: null, achieved: 0, announcedAchievements: [] }
                };
            }
            
            // Ensure the announcedAchievements arrays exist
            if (!achievementRecord.monthly.announcedAchievements) {
                achievementRecord.monthly.announcedAchievements = [];
            }
            if (!achievementRecord.shadow.announcedAchievements) {
                achievementRecord.shadow.announcedAchievements = [];
            }

            // Get current progress for monthly challenge
            const monthlyProgress = await retroAPI.getUserGameProgress(
                user.raUsername,
                challenge.monthly_challange_gameid
            );

            // Get game info
            const gameInfo = await retroAPI.getGameInfo(challenge.monthly_challange_gameid);

            // Check for specific achievements
            const requiredAchievements = challenge.monthly_challange_achievement_ids || [];
            const userAchievements = monthlyProgress.achievements || {};
            
            // Count how many of the required achievements the user has earned
            let earnedRequiredCount = 0;
            
            // Check each achievement and announce newly earned ones
            for (const achievementId of requiredAchievements) {
                if (userAchievements[achievementId] && userAchievements[achievementId].dateEarned) {
                    earnedRequiredCount++;
                    
                    // Check if this achievement has already been announced
                    if (!achievementRecord.monthly.announcedAchievements.includes(achievementId)) {
                        // This is a newly earned achievement, announce it
                        await this.announceIndividualAchievement(
                            channel,
                            user,
                            gameInfo,
                            userAchievements[achievementId],
                            false
                        );
                        
                        // Add to the list of announced achievements
                        achievementRecord.monthly.announcedAchievements.push(achievementId);
                        
                        // Save to database after each announcement to prevent duplicates
                        user.announcedAchievements.set(challengeDateKey, achievementRecord);
                        await user.save();
                    }
                }
            }
            
            // Calculate current award level based on specific achievements
            let currentAward = null;
            if (earnedRequiredCount === requiredAchievements.length && requiredAchievements.length > 0) {
                currentAward = 'MASTERY';
            } else if (earnedRequiredCount >= challenge.monthly_challange_goal) {
                currentAward = 'BEATEN';
            } else if (earnedRequiredCount > 0) {
                currentAward = 'PARTICIPATION';
            }

            // Check if award level has changed
            if (currentAward && currentAward !== achievementRecord.monthly.award) {
                // User has reached a new award level, announce it
                await this.announceAchievement(
                    channel,
                    user,
                    gameInfo,
                    currentAward,
                    earnedRequiredCount,
                    requiredAchievements.length,
                    false
                );
                
                // Update the achievement record
                achievementRecord.monthly = {
                    award: currentAward,
                    achieved: earnedRequiredCount
                };
                
                // Save to database
                user.announcedAchievements.set(challengeDateKey, achievementRecord);
                await user.save();
            }

            // Check shadow challenge if it's revealed
            if (challenge.shadow_challange_revealed && challenge.shadow_challange_gameid) {
                const shadowProgress = await retroAPI.getUserGameProgress(
                    user.raUsername,
                    challenge.shadow_challange_gameid
                );

                const shadowGameInfo = await retroAPI.getGameInfo(challenge.shadow_challange_gameid);

                // Check for specific shadow achievements
                const requiredShadowAchievements = challenge.shadow_challange_achievement_ids || [];
                const userShadowAchievements = shadowProgress.achievements || {};
                
                // Count how many of the required shadow achievements the user has earned
                let earnedRequiredShadowCount = 0;
                
                // Check each shadow achievement and announce newly earned ones
                for (const achievementId of requiredShadowAchievements) {
                    if (userShadowAchievements[achievementId] && userShadowAchievements[achievementId].dateEarned) {
                        earnedRequiredShadowCount++;
                        
                        // Check if this achievement has already been announced
                        if (!achievementRecord.shadow.announcedAchievements.includes(achievementId)) {
                            // This is a newly earned achievement, announce it
                            await this.announceIndividualAchievement(
                                channel,
                                user,
                                shadowGameInfo,
                                userShadowAchievements[achievementId],
                                true
                            );
                            
                            // Add to the list of announced achievements
                            achievementRecord.shadow.announcedAchievements.push(achievementId);
                            
                            // Save to database after each announcement to prevent duplicates
                            user.announcedAchievements.set(challengeDateKey, achievementRecord);
                            await user.save();
                        }
                    }
                }
                
                // Calculate current shadow award level based on specific achievements
                let currentShadowAward = null;
                if (earnedRequiredShadowCount === requiredShadowAchievements.length && requiredShadowAchievements.length > 0) {
                    currentShadowAward = 'MASTERY';
                } else if (earnedRequiredShadowCount >= challenge.shadow_challange_goal) {
                    currentShadowAward = 'BEATEN';
                } else if (earnedRequiredShadowCount > 0) {
                    currentShadowAward = 'PARTICIPATION';
                }

                // Check if shadow award level has changed
                if (currentShadowAward && currentShadowAward !== achievementRecord.shadow.award) {
                    // User has reached a new shadow award level, announce it
                    await this.announceAchievement(
                        channel,
                        user,
                        shadowGameInfo,
                        currentShadowAward,
                        earnedRequiredShadowCount,
                        requiredShadowAchievements.length,
                        true
                    );
                    
                    // Update the achievement record
                    achievementRecord.shadow = {
                        award: currentShadowAward,
                        achieved: earnedRequiredShadowCount
                    };
                    
                    // Save to database
                    user.announcedAchievements.set(challengeDateKey, achievementRecord);
                    await user.save();
                }
            }

        } catch (error) {
            console.error(`Error checking achievements for user ${user.raUsername}:`, error);
        }
    }

<<<<<<< HEAD
    async announceIndividualAchievement(channel, user, gameInfo, achievement, isShadow) {
        try {
            // Get Discord user if possible
            let discordUser = null;
            try {
                discordUser = await this.client.users.fetch(user.discordId);
            } catch (error) {
                console.error(`Error fetching Discord user for ${user.raUsername}:`, error);
            }

            // Create embed
            const embed = new EmbedBuilder()
                .setTitle(`🏆 Achievement Unlocked!`)
                .setColor('#0099ff')
                .setTimestamp();

            if (discordUser) {
                embed.setAuthor({
                    name: discordUser.tag,
                    iconURL: discordUser.displayAvatarURL()
                });
            }

            // Set thumbnail to achievement image if available, otherwise use game image
            if (achievement.badgeUrl) {
                embed.setThumbnail(achievement.badgeUrl);
            } else if (gameInfo.imageIcon) {
                embed.setThumbnail(`https://retroachievements.org${gameInfo.imageIcon}`);
            }

            // Build description
            let description = `**${user.raUsername}** has earned a new achievement in ${isShadow ? 'the shadow challenge' : 'this month\'s challenge'}!\n\n`;
            description += `**${achievement.title}**\n`;
            if (achievement.description) {
                description += `*${achievement.description}*\n`;
            }
            
            embed.setDescription(description);

            // Add game info
            embed.addFields(
                { name: 'Game', value: gameInfo.title, inline: true },
                { name: 'Points', value: `${achievement.points || 0}`, inline: true },
                { name: 'Challenge Type', value: isShadow ? 'Shadow Challenge' : 'Monthly Challenge', inline: true }
            );

            // Add links
            embed.addFields({
                name: 'Links',
                value: `[Game Page](https://retroachievements.org/game/${gameInfo.id}) | [User Profile](https://retroachievements.org/user/${user.raUsername})`
            });

            // Send the announcement
            await channel.send({ embeds: [embed] });

        } catch (error) {
            console.error('Error announcing individual achievement:', error);
=======
    async checkUserRecentAchievements(user, channel, currentChallenge, checkTime) {
        try {
            // Initialize the array to track announced achievement IDs if it doesn't exist
            if (!user.announcedAchievementIds) {
                user.announcedAchievementIds = [];
            }

            // Get recent achievements for the user
            const recentAchievements = await retroAPI.getUserRecentAchievements(user.raUsername, 100);
            
            if (!recentAchievements || !Array.isArray(recentAchievements)) {
                console.log(`No recent achievements found for ${user.raUsername}`);
                return;
            }

            // Track if we need to save the user document
            let needsSave = false;

            // Check each achievement
            for (const achievement of recentAchievements) {
                // Skip if we've already announced this achievement
                if (user.announcedAchievementIds.includes(achievement.achievementId)) {
                    continue;
                }

                // Check if the achievement is within our time window
                const achievementDate = new Date(achievement.dateEarned);
                if (achievementDate < checkTime) {
                    continue;
                }

                // Determine if this achievement is part of the monthly or shadow challenge
                let isMonthlyChallenge = false;
                let isShadowChallenge = false;

                if (currentChallenge) {
                    isMonthlyChallenge = achievement.gameId === currentChallenge.monthly_challange_gameid;
                    
                    if (currentChallenge.shadow_challange_revealed && 
                        currentChallenge.shadow_challange_gameid) {
                        isShadowChallenge = achievement.gameId === currentChallenge.shadow_challange_gameid;
                    }
                }

                // Announce the achievement
                await this.announceIndividualAchievement(
                    channel,
                    user,
                    achievement,
                    isMonthlyChallenge,
                    isShadowChallenge
                );

                // Add to announced list
                user.announcedAchievementIds.push(achievement.achievementId);
                needsSave = true;
            }

            // Limit the size of the announced achievements array to prevent excessive growth
            if (user.announcedAchievementIds.length > 1000) {
                user.announcedAchievementIds = user.announcedAchievementIds.slice(-1000);
                needsSave = true;
            }

            // Save the user if needed
            if (needsSave) {
                await user.save();
            }

        } catch (error) {
            console.error(`Error checking recent achievements for user ${user.raUsername}:`, error);
>>>>>>> 5aad9e81
        }
    }

    async announceAchievement(channel, user, gameInfo, awardLevel, achieved, total, isShadow) {
        try {
            // Get Discord user if possible
            let discordUser = null;
            try {
                discordUser = await this.client.users.fetch(user.discordId);
            } catch (error) {
                console.error(`Error fetching Discord user for ${user.raUsername}:`, error);
            }

            // Create embed
            const embed = new EmbedBuilder()
                .setTitle(`${AWARD_EMOJIS[awardLevel]} New Achievement Unlocked!`)
                .setColor(this.getColorForAward(awardLevel))
                .setTimestamp();

            if (discordUser) {
                embed.setAuthor({
                    name: discordUser.tag,
                    iconURL: discordUser.displayAvatarURL()
                });
            }

            // Set thumbnail to game image if available
            if (gameInfo.imageIcon) {
                embed.setThumbnail(`https://retroachievements.org${gameInfo.imageIcon}`);
            }

            // Build description
            let description = `**${user.raUsername}** has earned `;
            
            switch (awardLevel) {
                case 'MASTERY':
                    description += `**MASTERY** status in ${isShadow ? 'the shadow challenge' : 'this month\'s challenge'}!`;
                    break;
                case 'BEATEN':
                    description += `**BEATEN** status in ${isShadow ? 'the shadow challenge' : 'this month\'s challenge'}!`;
                    break;
                case 'PARTICIPATION':
                    description += `**PARTICIPATION** in ${isShadow ? 'the shadow challenge' : 'this month\'s challenge'}!`;
                    break;
            }

            embed.setDescription(description);

            // Add game info
            embed.addFields(
                { name: 'Game', value: gameInfo.title, inline: true },
                { name: 'Progress', value: `${achieved}/${total} (${Math.round(achieved/total*100)}%)`, inline: true },
                { name: 'Challenge Type', value: isShadow ? 'Shadow Challenge' : 'Monthly Challenge', inline: true }
            );

            // Add links
            embed.addFields({
                name: 'Links',
                value: `[Game Page](https://retroachievements.org/game/${gameInfo.id}) | [User Profile](https://retroachievements.org/user/${user.raUsername})`
            });

            // Send the announcement
            await channel.send({ embeds: [embed] });

        } catch (error) {
            console.error('Error announcing achievement:', error);
        }
    }

    async announceIndividualAchievement(channel, user, achievement, isMonthlyChallenge, isShadowChallenge) {
        try {
            // Get Discord user if possible
            let discordUser = null;
            try {
                discordUser = await this.client.users.fetch(user.discordId);
            } catch (error) {
                console.error(`Error fetching Discord user for ${user.raUsername}:`, error);
            }

            // Create embed
            const embed = new EmbedBuilder()
                .setTitle(`🏆 Achievement Unlocked!`)
                .setColor(isMonthlyChallenge ? '#FFD700' : isShadowChallenge ? '#800080' : '#4CAF50')
                .setTimestamp();

            if (discordUser) {
                embed.setAuthor({
                    name: discordUser.tag,
                    iconURL: discordUser.displayAvatarURL()
                });
            }

            // Set thumbnail to achievement badge if available
            if (achievement.badgeUrl) {
                embed.setThumbnail(achievement.badgeUrl);
            }

            // Build description
            let description = `**${user.raUsername}** has earned an achievement in **${achievement.gameTitle}**!\n\n`;
            description += `**${achievement.title}** (${achievement.points} points)\n`;
            
            if (achievement.description) {
                description += `*${achievement.description}*\n\n`;
            }

            // Add challenge tag if applicable
            if (isMonthlyChallenge) {
                description += `🌟 *Part of this month's challenge!*`;
            } else if (isShadowChallenge) {
                description += `👻 *Part of the shadow challenge!*`;
            }

            embed.setDescription(description);

            // Add links
            const gameId = achievement.gameId;
            embed.addFields({
                name: 'Links',
                value: `[Game Page](https://retroachievements.org/game/${gameId}) | [User Profile](https://retroachievements.org/user/${user.raUsername})`
            });

            // Send the announcement
            await channel.send({ embeds: [embed] });

        } catch (error) {
            console.error('Error announcing individual achievement:', error);
        }
    }

    getColorForAward(awardLevel) {
        switch (awardLevel) {
            case 'MASTERY':
                return '#FFD700'; // Gold
            case 'BEATEN':
                return '#C0C0C0'; // Silver
            case 'PARTICIPATION':
                return '#CD7F32'; // Bronze
            default:
                return '#0099ff';
        }
    }

    async getAnnouncementChannel() {
        if (!this.client) return null;

        try {
            // Get the guild
            const guild = await this.client.guilds.fetch(config.discord.guildId);
            if (!guild) {
                console.error('Guild not found');
                return null;
            }

            // Get the channel
            const channel = await guild.channels.fetch(config.discord.achievementChannelId);
            return channel;
        } catch (error) {
            console.error('Error getting announcement channel:', error);
            return null;
        }
    }
}

// Create singleton instance
const achievementFeedService = new AchievementFeedService();
export default achievementFeedService;<|MERGE_RESOLUTION|>--- conflicted
+++ resolved
@@ -298,65 +298,6 @@
         }
     }
 
-<<<<<<< HEAD
-    async announceIndividualAchievement(channel, user, gameInfo, achievement, isShadow) {
-        try {
-            // Get Discord user if possible
-            let discordUser = null;
-            try {
-                discordUser = await this.client.users.fetch(user.discordId);
-            } catch (error) {
-                console.error(`Error fetching Discord user for ${user.raUsername}:`, error);
-            }
-
-            // Create embed
-            const embed = new EmbedBuilder()
-                .setTitle(`🏆 Achievement Unlocked!`)
-                .setColor('#0099ff')
-                .setTimestamp();
-
-            if (discordUser) {
-                embed.setAuthor({
-                    name: discordUser.tag,
-                    iconURL: discordUser.displayAvatarURL()
-                });
-            }
-
-            // Set thumbnail to achievement image if available, otherwise use game image
-            if (achievement.badgeUrl) {
-                embed.setThumbnail(achievement.badgeUrl);
-            } else if (gameInfo.imageIcon) {
-                embed.setThumbnail(`https://retroachievements.org${gameInfo.imageIcon}`);
-            }
-
-            // Build description
-            let description = `**${user.raUsername}** has earned a new achievement in ${isShadow ? 'the shadow challenge' : 'this month\'s challenge'}!\n\n`;
-            description += `**${achievement.title}**\n`;
-            if (achievement.description) {
-                description += `*${achievement.description}*\n`;
-            }
-            
-            embed.setDescription(description);
-
-            // Add game info
-            embed.addFields(
-                { name: 'Game', value: gameInfo.title, inline: true },
-                { name: 'Points', value: `${achievement.points || 0}`, inline: true },
-                { name: 'Challenge Type', value: isShadow ? 'Shadow Challenge' : 'Monthly Challenge', inline: true }
-            );
-
-            // Add links
-            embed.addFields({
-                name: 'Links',
-                value: `[Game Page](https://retroachievements.org/game/${gameInfo.id}) | [User Profile](https://retroachievements.org/user/${user.raUsername})`
-            });
-
-            // Send the announcement
-            await channel.send({ embeds: [embed] });
-
-        } catch (error) {
-            console.error('Error announcing individual achievement:', error);
-=======
     async checkUserRecentAchievements(user, channel, currentChallenge, checkTime) {
         try {
             // Initialize the array to track announced achievement IDs if it doesn't exist
@@ -428,7 +369,6 @@
 
         } catch (error) {
             console.error(`Error checking recent achievements for user ${user.raUsername}:`, error);
->>>>>>> 5aad9e81
         }
     }
 
